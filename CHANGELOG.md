--- conflicted
+++ resolved
@@ -45,11 +45,8 @@
 * Make `Job` class inherit from `ABC` and mark abstract methods 
 * Exceptions raised in `prerun` and `postrun` will always be caught and populate error message
 * `Settings.get_nested` takes a default argument which is returned if the nested key is not present in the settings instance
-<<<<<<< HEAD
 * `JobManager.workdir` converted to a readonly property
-=======
 * `JobRunner.parallel`, `JobRunner.maxjobs` and `JobRunner.maxthreads` are properties which can take values of `0` or `>1` and `JobRunner.semaphore` has been moved to a protected attribute `JobRunner._job_limit`
->>>>>>> 938e0e40
 
 ### Fixed
 * `Molecule.properties.charge` is a numeric instead of string type when loading molecule from a file
