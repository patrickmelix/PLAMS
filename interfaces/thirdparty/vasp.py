--- conflicted
+++ resolved
@@ -1,20 +1,11 @@
 from os.path import join as opj
 
-<<<<<<< HEAD
-from ...core.basejob import SingleJob
-from ...core.settings import Settings
-from ...core.errors import PlamsError
-from ...mol.molecule import Molecule
-from ...core.results import Results
-from ...tools.units import Units
-=======
 from scm.plams.core.basejob import SingleJob
 from scm.plams.core.errors import PlamsError
 from scm.plams.core.results import Results
 from scm.plams.core.settings import Settings
 from scm.plams.mol.molecule import Molecule
 from scm.plams.tools.units import Units
->>>>>>> c8243039
 
 __all__ = ['VASPJob', 'VASPResults']
 
