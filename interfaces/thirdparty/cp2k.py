--- conflicted
+++ resolved
@@ -5,23 +5,13 @@
 
 import numpy as np
 
-<<<<<<< HEAD
-from ...core.basejob import SingleJob
-from ...core.settings import Settings
-from ...core.results import Results
-from ...core.errors import ResultsError, PlamsError
-from ...tools.units import Units
-from ...mol.molecule import Molecule
-from ...mol.atom import Atom
-=======
 from scm.plams.core.basejob import SingleJob
-from scm.plams.core.errors import ResultsError
+from scm.plams.core.errors import ResultsError, PlamsError
 from scm.plams.core.results import Results
 from scm.plams.core.settings import Settings
 from scm.plams.mol.atom import Atom
 from scm.plams.mol.molecule import Molecule
 from scm.plams.tools.units import Units
->>>>>>> c8243039
 
 __all__ = ['Cp2kJob', 'Cp2kResults', 'Cp2kSettings2Mol']
 
