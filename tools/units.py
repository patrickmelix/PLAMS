--- conflicted
+++ resolved
@@ -99,11 +99,7 @@
     energy['J']                                                      =  4.359744650e-18 
     energy['kcal/mol']                                               =  energy['kJ/mol'] / 4.184
     energy['cm^-1'] = energy['cm-1']                                 =  219474.6313702   #http://physics.nist.gov/cgi-bin/cuu/Value?hrminv
-<<<<<<< HEAD
-    energy['K'] = energy['Kelvin']                                   =  315775.0248041   #http://physics.nist.gov/cgi-bin/cuu/Value?hrk
-=======
     energy['K'] = energy['J'] / constants['k_B']
->>>>>>> 244eb57e
 
     angle = {}
     angle['degree'] =  angle['deg'] = 1.0
