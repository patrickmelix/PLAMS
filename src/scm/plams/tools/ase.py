from ..core.basemol import Molecule,Atom
from numpy import zeros as npz
from numpy import array as npa

__all__ = ['toASE','fromASE']

try:
    from ase import Atom as aseAtom
    from ase import Atoms as aseAtoms
<<<<<<< HEAD
except ImportError:
=======
except:
>>>>>>> e81d454f
    __all__ = []



def toASE(molecule):
    """
    Converts a PLAMS molecule to an ASE molecule. The following attributes are converted, conserving the order of atoms:
    -Coordinates
    -Atomic Number (Symbol is derived automaticaly)
    -Periodicity and Cell Vectors
    """
    aseMol = aseAtoms()

    #iterate over PLAMS atoms
    for atom in molecule:

        #check if coords only consists of floats or ints
        if not all(isinstance(x, (int,float)) for x in atom.coords):
            raise ValueError("Non-Number in Atomic Coordinates, not compatible with ASE")

        #append atom to aseMol
        aseMol.append(aseAtom(atom.atnum, atom.coords))

    #get lattice info if any
    lattice = npz((3,3))
    pbc = [False,False,False]
    for i,vec in enumerate(molecule.lattice):

        #check if lattice only consists of floats or ints
        if not all(isinstance(x, (int,float)) for x in vec):
            raise ValueError("Non-Number in Lattice Vectors, not compatible with ASE")

        pbc[i] = True
        lattice[i] = npa(vec)

    #save lattice info to aseMol
    if any(pbc):
        aseMol.set_pbc(pbc)
        aseMol.set_cell(lattice)

    return aseMol




def fromASE(molecule):
    """
    Converts an ASE molecule to a PLAMS molecule. The following attributes are converted, conserving the order of atoms:
    -Coordinates
    -Atomic Number (Symbol is derived automaticaly)
    -Periodicity and Cell Vectors
    """
    plamsMol = Molecule()

    #iterate over ASE atoms
    for atom in molecule:
        #add atom to plamsMol
        plamsMol.add_atom(Atom(atnum=atom.number, coords=tuple(atom.position)))

    #add Lattice if any
    if any(molecule.get_pbc()):
        lattice = []
        #loop over three booleans
        for i,boolean in enumerate(molecule.get_pbc().tolist()):
            if boolean:
                lattice.append(tuple(molecule.get_cell()[i]))

        #write lattice to plamsMol
        plamsMol.lattice = lattice.copy()


    return plamsMol<|MERGE_RESOLUTION|>--- conflicted
+++ resolved
@@ -7,11 +7,7 @@
 try:
     from ase import Atom as aseAtom
     from ase import Atoms as aseAtoms
-<<<<<<< HEAD
-except ImportError:
-=======
 except:
->>>>>>> e81d454f
     __all__ = []
 
 
