--- conflicted
+++ resolved
@@ -9,11 +9,8 @@
         ...
         from .interfaces.adfsuite import *
         from .interfaces.cp2k import *
-<<<<<<< HEAD
         from .interfaces.crystal import *
-=======
         from .interfaces.dftbplus import *
->>>>>>> afc1ded3
 """
 
 def __import_all(path):
