Other programs
-------------------------

.. toctree::

    cp2k
    crystal
    dftbplus
    dirac
    mopac
    orca
<<<<<<< HEAD
    mopac
    vasp
=======
    raspa
>>>>>>> 261a5a5f
<|MERGE_RESOLUTION|>--- conflicted
+++ resolved
@@ -9,9 +9,5 @@
     dirac
     mopac
     orca
-<<<<<<< HEAD
-    mopac
-    vasp
-=======
     raspa
->>>>>>> 261a5a5f
+    vasp